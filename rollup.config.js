import { terser } from 'rollup-plugin-terser';
import pkg from './package.json';

var configs = {
    name: 'snek',
    files: ['main.js', 'debug__orientation.js'],
    formats: ['es'],
    default: 'es',
    pathIn: 'src/js',
    pathOut: 'dist',
    includeUnminify: false,
    sourceMap: true
};

var banner = `/*! ${configs.name ? configs.name : pkg.name} v${pkg.version} | (c) ${new Date().getFullYear()} ${pkg.author.name} | ${pkg.license} License | ${pkg.repository.url} */`;

var createOutput = function (filename, minify) {
	if (filename === 'main') {
<<<<<<< HEAD
=======
		// special case for game entry point
>>>>>>> e3b8198e
		filename = 'snek';
	}

    return configs.formats.map(function (format) {
        var output = {
            file: `${configs.pathOut}/${filename}${format === configs.default ? '' : `.${format}`}${minify ? '.min' : ''}.js`,
            format: format,
            banner: banner,
        };
        if (format === 'iife') {
            output.name = configs.name ? configs.name : pkg.name;
        }
        if (minify) {
            output.plugins = [terser()];
        }

        output.sourcemap = configs.sourceMap

        return output;
    });
};

var createExport = function () {
    return configs.files.map(function (file) {
        const filename = file.replace('.js', '');
        return {
            input: `${configs.pathIn}/${file}`,
            output: createOutput(filename, true).concat(configs.includeUnminify ? createOutput(filename, false) : [])
        };
    });
};

export default createExport();<|MERGE_RESOLUTION|>--- conflicted
+++ resolved
@@ -16,10 +16,7 @@
 
 var createOutput = function (filename, minify) {
 	if (filename === 'main') {
-<<<<<<< HEAD
-=======
 		// special case for game entry point
->>>>>>> e3b8198e
 		filename = 'snek';
 	}
 
