--- conflicted
+++ resolved
@@ -1,10 +1,6 @@
 import { GAME_CONFIG } from '../config';
 import { DIRECTION_DOWN, DIRECTION_LEFT, DIRECTION_RIGHT, DIRECTION_UP } from '../direction';
-<<<<<<< HEAD
-import { calculateMotionControl, isSignificantMotion } from '../motion';
-=======
 import { calculateMotionControl } from '../motion';
->>>>>>> e3b8198e
 
 const { INPUT } = GAME_CONFIG;
 
@@ -29,24 +25,15 @@
      */
     constructor(game) {
         this._game = game;
-<<<<<<< HEAD
-        this._motionAvailable = null;
-        // this._deviceOrientation = {
-        //     beta: 0,  // rotation around x-axis (-180 to 180)
-        //     gamma: 0  // rotation around y-axis (-90 to 90)
-        // };
-        this._lastOrientationUpdate = 0;
-=======
-        this._lastOrientation = null;
-        this._lastOrientationUpdateTime = 0;
->>>>>>> e3b8198e
+
         this._touchStart = { x: 0, y: 0 };
         this._touchEnd = { x: 0, y: 0 };
         this._boundMethods = this._bindMethods();
 
         // TODO: reset on game pause too
         this._initialOrientation = null;
-        this._lastOrientation = { beta: 0, gamma: 0 };
+        this._lastOrientation = null;
+        this._lastOrientationUpdateTime = 0;
         this._sensitivityMultiplier = 1;
     }
 
@@ -239,22 +226,11 @@
      * @private
      */
     _handleDeviceMovement(event) {
-<<<<<<< HEAD
-        // const now = Date.now();
-
-=======
         const currentUpdateTime = Date.now();
->>>>>>> e3b8198e
         const currentOrientation = {
             beta: event.beta || 0,
             gamma: event.gamma || 0
         }
-
-<<<<<<< HEAD
-        // // ensure we're not updating too frequently / causing jerkiness
-        // if (now - this._lastOrientationUpdate < INPUT.MOTION_THROTTLE_TIME_MS) {
-        //     return;
-        // }
 
         if (!this._initialOrientation) {
             this._initialOrientation = { ...currentOrientation };
@@ -264,50 +240,15 @@
             return;
         }
 
-        const { direction, sensitivity, orientationChange } = calculateMotionControl(
-            currentOrientation,
-            this._initialOrientation,
-            this._lastOrientation,
-            this._sensitivityMultiplier
-        );
-
-        this._sensitivityMultiplier = sensitivity;
-
-        if (direction && isSignificantMotion(orientationChange, this._sensitivityMultiplier)) {
-            // check if this is the first significant movement detected
-            // used to determine when to switch from keyboard to motion controls
-            if (this._motionAvailable === null) {
-                this._activateMotionControl();
-            }
-
-            this._game.snake.changeDirection(direction);
-            this._lastOrientation = currentOrientation;
-        }
-
-        // const direction = this._getDirectionFromOrientation(recentChange);
-        // if (direction) {
-        //     this._game.snake.changeDirection(direction);
-        //     // this._lastOrientationUpdate = now;
-        //     this._lastOrientation = currentOrientation;
-        // }
-
-        // update motion control state
-        this._game.updateMotionControl(
-            currentOrientation,
-            direction,
-            this._sensitivityMultiplier
-=======
-        if (!this._lastOrientation) {
-            this._lastOrientation = { ...currentOrientation };
-        }
-
-        const direction = calculateMotionControl(
+        const { direction, sensitivity } = calculateMotionControl(
             currentOrientation,
             this._lastOrientation,
             currentUpdateTime,
             this._lastOrientationUpdateTime
         );
 
+        this._sensitivityMultiplier = sensitivity;
+
         if (direction) {
             // used to determine when to switch from keyboard to motion controls
             if (this._game.motionControl.active === null) {
@@ -321,8 +262,8 @@
 
         this._game.updateMotionControl(
             currentOrientation,
-            this._game.snake.getCurrentDirection()
->>>>>>> e3b8198e
+            this._game.snake.getCurrentDirection(),
+            this._sensitivityMultiplier
         );
     }
 
@@ -394,47 +335,6 @@
         }
     }
 
-<<<<<<< HEAD
-    // /**
-    //  * Determines if a change in device orientation is significant enough to trigger a direction change.
-    //  * Filters out small, unintentional device movements so we respond only to deliberate motions.
-    //  * @param {Object} orientationChange - change in device orientation
-    //  * @param {number} orientationChange.beta - change in beta (x-axis rotation) in degrees
-    //  * @param {number} orientationChange.gamma - change in gamma (y-axis rotation) in degrees
-    //  * @returns {boolean} true if the motion is considered significant; false otherwise
-    //  * @private
-    //  */
-    // _isSignificantMotion(orientationChange) {
-    //     const threshold = INPUT.MOTION_SENSITIVITY / this._sensitivityMultiplier;
-    //     return Math.abs(orientationChange.beta) > threshold || Math.abs(orientationChange.gamma) > threshold;
-    // }
-
-    // /**
-    //  * Determine direction based on orientation change.
-    //  * @param {{ beta: number, gamma: number }} orientationChange - the change in device orientation
-    //  * @returns {string | null} determined direction or null
-    //  * @private
-    //  */
-    // _getDirectionFromOrientation(orientationChange) {
-    //     const threshold = INPUT.MOTION_SENSITIVITY / this._sensitivityMultiplier;
-    //     if (Math.abs(orientationChange.beta) > Math.abs(orientationChange.gamma)) {
-    //         if (orientationChange.beta < -threshold) {
-    //             return DIRECTION_DOWN;
-    //         } else if (orientationChange.beta > threshold) {
-    //             return DIRECTION_UP;
-    //         }
-    //     } else {
-    //         if (orientationChange.gamma < -threshold) {
-    //             return DIRECTION_RIGHT;
-    //         } else if (orientationChange.gamma > threshold) {
-    //             return DIRECTION_LEFT;
-    //         }
-    //     }
-    //     return null;
-    // }
-
-=======
->>>>>>> e3b8198e
     /**
      * Request device orientation permission.
      * @private
@@ -493,12 +393,7 @@
         console.log('motion control debug info', {
             motionControlActive: this._game.motionControl.active,
             motionPermissionState: motionPermissionState,
-<<<<<<< HEAD
-            // deviceOrientation: this._deviceOrientation,
-            lastOrientation: this._lastOrientation,
-=======
             deviceOrientation: this._lastOrientation,
->>>>>>> e3b8198e
             isChangingDirection: this._game.snake._isChangingDirection,
             snakeDirection: this._game.snake.getCurrentDirection()
         });
