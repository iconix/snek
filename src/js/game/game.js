--- conflicted
+++ resolved
@@ -12,16 +12,12 @@
 
 const CANVAS_ID = 'gameCanvas';
 const CONTROL_PANEL_ID = 'controlPanel';
-<<<<<<< HEAD
-const UI_CONTAINER_ID = 'uiContainer';
-=======
 const MOTION_INDICATOR_ID = 'motionIndicator';
 
 /**
  * global var to persist indicator visibility across game sessions.
  * */
 let motionIndicatorVisible = false;
->>>>>>> e3b8198e
 
 /**
  * Represents the main game logic and state.
@@ -43,28 +39,21 @@
 
         this._lastUpdateTimestamp = 0;
 
-<<<<<<< HEAD
-        // properties for motion control indicator
-        this.orientation = { beta: 0, gamma: 0 };
-        this.motionDirection = null;
-        this.motionSensitivity = 1;
-
-        // TODO: put in control panel (debug tool)
-        // TODO: only show when motion control is active
-=======
         /**
          * @type {{
         *   active: boolean | null,
         *   orientation: { beta: number, gamma: number },
         *   direction: string | null,
-        *   indicatorVisible: boolean
+        *   indicatorVisible: boolean,
+        *   sensitivity: number
         * }}
         */
         this.motionControl = {
             active: null,
             orientation: { beta: 0, gamma: 0 },
             direction: null,
-            indicatorVisible: motionIndicatorVisible
+            indicatorVisible: motionIndicatorVisible,
+            sensitivity: 1
         };
 
         this._boundMethods = {
@@ -72,7 +61,6 @@
             handleToggleMotionIndicator: this._handleToggleMotionIndicator.bind(this)
         };
 
->>>>>>> e3b8198e
         this._initializeUI();
     }
 
