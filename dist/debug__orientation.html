--- conflicted
+++ resolved
@@ -43,15 +43,6 @@
     </style>
 </head>
 <body>
-<<<<<<< HEAD
-    <div class="container">
-        <h1>Device Orientation Debug</h1>
-        <div id="motionIndicator"></div>
-        <div id="errorMessage"></div>
-        <button id="requestPermission">Request Permission</button>
-    </div>
-    <script src="debug__orientation.min.js"></script>
-=======
     <div class='container'>
         <h1>Device Orientation Debug</h1>
         <div id='motionIndicator'></div>
@@ -59,6 +50,5 @@
         <button id='requestPermission'>Request Permission</button>
     </div>
     <script src='debug__orientation.min.js'></script>
->>>>>>> e3b8198e
 </body>
 </html>